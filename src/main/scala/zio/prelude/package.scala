--- conflicted
+++ resolved
@@ -10,27 +10,24 @@
     with ClosureSyntax
     with NewtypeExports
     with NewtypeFExports
-<<<<<<< HEAD
     with IdentitySyntax
-    with Newtypes
     with Assertions {
-=======
-    with IdentitySyntax {
->>>>>>> 8a8c40dd
 
   /**
    * Provides implicit syntax for assertions.
    */
   implicit class AssertionSyntax[A](private val self: A) extends AnyVal {
     def <->(that: A)(implicit eq: Equal[A]): TestResult =
+      equal(that)
+    def equal(that: A)(implicit eq: Equal[A]): TestResult =
       assert(self)(equalTo(that))
-    def greaterThan(that: A)(implicit ord: Ord[A]): TestResult =
+    def greater(that: A)(implicit ord: Ord[A]): TestResult =
       assert(self)(isGreaterThan(that))
-    def greaterThanEqualTo(that: A)(implicit ord: Ord[A]): TestResult =
+    def greaterOrEqual(that: A)(implicit ord: Ord[A]): TestResult =
       assert(self)(isGreaterThanEqualTo(that))
-    def lessThan(that: A)(implicit ord: Ord[A]): TestResult =
+    def less(that: A)(implicit ord: Ord[A]): TestResult =
       assert(self)(isLessThan(that))
-    def lessThanEqualTo(that: A)(implicit ord: Ord[A]): TestResult =
+    def lessOrEqual(that: A)(implicit ord: Ord[A]): TestResult =
       assert(self)(isLessThanEqualTo(that))
   }
 }