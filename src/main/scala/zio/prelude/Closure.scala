--- conflicted
+++ resolved
@@ -1,10 +1,6 @@
 package zio.prelude
 
-<<<<<<< HEAD
-sealed trait Closure[A] {
-=======
 trait ClosureLaws[A] {
->>>>>>> 682a870b
   def combine(l: A, r: A): A
 
   final def closureLaw(l: A, r: A): Boolean =
