package zio.prelude

import zio.test.TestResult
import zio.test.laws.{Lawful, Laws}

<<<<<<< HEAD
trait Associative[A] extends Closure[A]

object Associative extends Lawful[Associative with Equal] {

  final val associativityLaw = new Laws.Law3[Associative with Equal]("associativityLaw") {

    def apply[A](a1: A, a2: A, a3: A)(implicit A: Associative[A] with Equal[A]): TestResult =
=======
/**
 * The `Associative[A]` type class describes an associative binary operator
 * for a type `A`. For example, addition for integers, and string
 * concatenation for strings.
 */
sealed trait Associative[A] {
  def combine(l: A, r: A): A
}

object Associative extends Lawful[Associative with Closure with Equal] {

  /**
   * The associativity law states that for some binary operator `*`, for all
   * values `a1`, `a2`, and `a3`, the following must hold:
   *
   * {{{
   * (a1 * a2) * a3 === a1 * (a2 * a3)
   * }}}
   */
  final val associativityLaw = new Laws.Law3[Associative with Closure with Equal]("associativityLaw") {
    def apply[A](a1: A, a2: A, a3: A)(implicit A: Associative[A] with Closure[A] with Equal[A]): TestResult =
>>>>>>> 3f5958e3
      (a1 <> (a2 <> a3)) <-> ((a1 <> a2) <> a3)
  }

  final val laws = associativityLaw + Closure.laws

  def apply[A](implicit associative: Associative[A]): Associative[A] = associative

  // DOES NOT COMPILE - ambiguous reference because of summoner and Single Abstract Method(SAM) trait
  //  def apply[A](f: (A, A) => A): Associative[A] =
  //    new Associative[A] {
  //      def combine(l: A, r: A): A = f(l, r)
  //    }

}<|MERGE_RESOLUTION|>--- conflicted
+++ resolved
@@ -1,27 +1,16 @@
 package zio.prelude
 
 import zio.test.TestResult
-import zio.test.laws.{Lawful, Laws}
+import zio.test.laws.{ Lawful, Laws }
 
-<<<<<<< HEAD
-trait Associative[A] extends Closure[A]
-
-object Associative extends Lawful[Associative with Equal] {
-
-  final val associativityLaw = new Laws.Law3[Associative with Equal]("associativityLaw") {
-
-    def apply[A](a1: A, a2: A, a3: A)(implicit A: Associative[A] with Equal[A]): TestResult =
-=======
 /**
  * The `Associative[A]` type class describes an associative binary operator
  * for a type `A`. For example, addition for integers, and string
  * concatenation for strings.
  */
-sealed trait Associative[A] {
-  def combine(l: A, r: A): A
-}
+trait Associative[A] extends Closure[A]
 
-object Associative extends Lawful[Associative with Closure with Equal] {
+object Associative extends Lawful[Associative with Equal] {
 
   /**
    * The associativity law states that for some binary operator `*`, for all
@@ -31,9 +20,8 @@
    * (a1 * a2) * a3 === a1 * (a2 * a3)
    * }}}
    */
-  final val associativityLaw = new Laws.Law3[Associative with Closure with Equal]("associativityLaw") {
+  final val associativityLaw = new Laws.Law3[Associative with Equal]("associativityLaw") {
     def apply[A](a1: A, a2: A, a3: A)(implicit A: Associative[A] with Closure[A] with Equal[A]): TestResult =
->>>>>>> 3f5958e3
       (a1 <> (a2 <> a3)) <-> ((a1 <> a2) <> a3)
   }
 
@@ -41,10 +29,10 @@
 
   def apply[A](implicit associative: Associative[A]): Associative[A] = associative
 
-  // DOES NOT COMPILE - ambiguous reference because of summoner and Single Abstract Method(SAM) trait
-  //  def apply[A](f: (A, A) => A): Associative[A] =
-  //    new Associative[A] {
-  //      def combine(l: A, r: A): A = f(l, r)
-  //    }
+  // TODO - DOES NOT COMPILE
+//  def apply[A](f: (A, A) => A): Associative[A] =
+//    new Associative[A] {
+//      def combine(l: A, r: A): A = f(l, r)
+//    }
 
 }